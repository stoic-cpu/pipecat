--- conflicted
+++ resolved
@@ -409,8 +409,8 @@
                 logger.trace(f"{self}: frame processing resumed")
 
             (frame, direction, callback) = await self.__input_queue.get()
-<<<<<<< HEAD
             try:
+                self.start_watchdog()
                 # Process the frame.
                 await self.process_frame(frame, direction)
                 # If this frame has an associated callback, call it now.
@@ -421,21 +421,7 @@
                 await self.push_error(ErrorFrame(str(e)))
             finally:
                 self.__input_queue.task_done()
-=======
-
-            self.start_watchdog()
-
-            # Process the frame.
-            await self.process_frame(frame, direction)
-
-            # If this frame has an associated callback, call it now.
-            if callback:
-                await callback(self, frame, direction)
-
-            self.__input_queue.task_done()
->>>>>>> cf5f1b54
-
-            self.reset_watchdog()
+                self.reset_watchdog()
 
     def __create_push_task(self):
         if not self.__push_frame_task:
